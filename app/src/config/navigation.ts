--- conflicted
+++ resolved
@@ -1,5 +1,4 @@
 import {
-<<<<<<< HEAD
   BookOpen,
   Hash,
   Home,
@@ -15,22 +14,6 @@
   Settings,
 } from "lucide-react"
 import type { LucideIcon } from "lucide-react"
-=======
-	BookOpen,
-	Hash,
-	Home,
-	PenTool,
-	User,
-	Users,
-	Star,
-	//  BarChart3,
-	Zap,
-	//  FileText,
-	Search,
-	RssIcon,
-} from 'lucide-react';
-import type { LucideIcon } from 'lucide-react';
->>>>>>> def31a47
 
 export interface NavigationItem {
 	title: string;
@@ -55,7 +38,6 @@
 }
 
 export interface NavigationConfig {
-<<<<<<< HEAD
   siteTitle: string;
   siteSubtitle?: string;
   teams: Array<{
@@ -67,18 +49,6 @@
   navSecondary: NavigationItem[];
   projects: NavigationProject[];
   mobileNav: MobileNavItem[];
-=======
-	siteTitle: string;
-	siteSubtitle?: string;
-	teams: Array<{
-		name: string;
-		logo: LucideIcon;
-		plan: string;
-	}>;
-	navMain: NavigationItem[];
-	projects: NavigationProject[];
-	mobileNav: MobileNavItem[];
->>>>>>> def31a47
 }
 
 export const navigationConfig: NavigationConfig = {
@@ -196,7 +166,6 @@
 	  ],
 	},
    {
-<<<<<<< HEAD
       title: "Analytics",
       url: "/dashboard",
       icon: BarChart3,
@@ -281,90 +250,6 @@
       href: '/contributors',
     },
   ],
-=======
-	  title: "Analytics",
-	  url: "/dashboard",
-	  icon: BarChart3,
-	  section: "Overview",
-	  items: [
-		{
-		  title: "Overview",
-		  url: "/dashboard",
-		  section: "Overview",
-		},
-		{
-		  title: "My Posts",
-		  url: "/profile/posts",
-		  section: "Account",
-		},
-		{
-		  title: "Engagement",
-		  url: "/analytics/engagement",
-		  section: "Overview",
-		},
-	  ],
-	}, */
-	],
-	projects: [
-		{
-			name: 'My Profile',
-			url: '/profile',
-			icon: User,
-			section: 'Account',
-		},
-		{
-			name: 'Tagged Content',
-			url: '/feed/favorite-tags',
-			icon: Star,
-			section: 'Discovery',
-		},
-		{
-			name: 'Favorite Content',
-			url: '/feed/favorite-posts',
-			icon: RssIcon,
-			section: 'Account',
-		},
-		{
-			name: 'Favorite Tags',
-			url: '/tags/favorites',
-			icon: Hash,
-			section: 'Discovery',
-		},
-		{
-			name: 'Search',
-			url: '/search',
-			icon: Search,
-			section: 'Discovery',
-		},
-	],
-	mobileNav: [
-		{
-			icon: Home,
-			label: 'Home',
-			href: '/dashboard', // Changed from '/feed' to '/dashboard'
-		},
-		{
-			icon: RssIcon,
-			label: 'Feed',
-			href: '/feed',
-		},
-		{
-			icon: PenTool,
-			label: 'Create',
-			href: '/create',
-		},
-		{
-			icon: Hash,
-			label: 'Tags',
-			href: '/tags',
-		},
-		{
-			icon: Users,
-			label: 'Community',
-			href: '/contributors',
-		},
-	],
->>>>>>> def31a47
 };
 
 // Helper function to find navigation item by path
