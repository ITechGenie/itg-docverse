--- conflicted
+++ resolved
@@ -268,7 +268,6 @@
           </Suspense>
         } />
 
-<<<<<<< HEAD
         {/** All admin routes here */}
 
         <Route path="/settings" element={
@@ -289,8 +288,6 @@
           </Suspense>
         } />
         
-=======
->>>>>>> def31a47
         {/* 404 Route */}
         <Route path="*" element={
           <Suspense fallback={<PageLoadingFallback />}>
